__merge__: ../../api/comp_method.yaml
functionality:
  name: "umap"
  namespace: "dimensionality_reduction/methods"
  description: "Uniform Manifold Approximation and Projection (UMAP) as implemented by scanpy"
  info:
    type: method
    label: UMAP
    paper_doi: "10.21105/joss.00861"
    code_url: https://github.com/lmcinnes/umap
    v1_url: openproblems/tasks/dimensionality_reduction/methods/umap.py
<<<<<<< HEAD
    v1_comp_id: umap_logCPM_1kHVG
    v1_commit: c2470ce02e6f196267cec1c554ba7ae389c0956a
=======
    v1_commit: a796e02e13a43e8861b124edbb9d287f162d4a14
>>>>>>> 9fc4e0f8
    preferred_normalization: log_cpm
    variants:
      umap_logCPM_1kHVG:
  arguments:
    - name: "--n_pca"
      type: integer
      default: 50
      description: Number of principal components of PCA to use.
  resources:
    - type: python_script
      path: script.py
platforms:
  - type: docker
    image: "python:3.10"
    setup:
      - type: python
        packages:
          - scanpy
          - "anndata>=0.8"
          - pyyaml
  - type: nextflow
    directives: 
      label: [ highmem, highcpu ]<|MERGE_RESOLUTION|>--- conflicted
+++ resolved
@@ -9,12 +9,7 @@
     paper_doi: "10.21105/joss.00861"
     code_url: https://github.com/lmcinnes/umap
     v1_url: openproblems/tasks/dimensionality_reduction/methods/umap.py
-<<<<<<< HEAD
-    v1_comp_id: umap_logCPM_1kHVG
-    v1_commit: c2470ce02e6f196267cec1c554ba7ae389c0956a
-=======
     v1_commit: a796e02e13a43e8861b124edbb9d287f162d4a14
->>>>>>> 9fc4e0f8
     preferred_normalization: log_cpm
     variants:
       umap_logCPM_1kHVG:
