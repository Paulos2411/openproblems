--- conflicted
+++ resolved
@@ -36,11 +36,7 @@
 viash run src/tasks/label_projection/metrics/accuracy/config.vsh.yaml -- \
     --input_prediction $DATASET_DIR/prediction.h5ad \
     --input_solution $DATASET_DIR/solution.h5ad \
-<<<<<<< HEAD
     --output $DATASET_DIR/score.h5ad
-=======
-    --output $DATASET_DIR/knn_accuracy.h5ad
->>>>>>> 916ea361
 
 # # run benchmark
 # export NXF_VER=22.04.5
