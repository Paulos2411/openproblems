functionality:
  name: "download"
  status: deprecated
  namespace: "common/dataset_loader"
  version: "dev"
  description: "Download a dataset."
  authors:
    - name: "Michaela Mueller"
      roles: [ maintainer, author ]
      props: { github: mumichae }
<<<<<<< HEAD
  arguments:
    - name: "--output"
      alternatives: [ "-o" ]
      type: "file"
      direction: "output"
      example: "output.h5ad"
      description: "Output h5ad file of the cleaned dataset"
      required: true
    - name: "--url"
      type: "string"
      description: "URL of dataset"
      required: true
    - name: "--name"
      type: "string"
      example: "pbmc"
      description: "Name of dataset"
    - name: "--obs_celltype"
      type: "string"
      description: "Location of where to find the observation cell types."
    - name: "--obs_batch"
      type: "string"
      description: "Location of where to find the observation batch IDs."
    - name: "--obs_tissue"
      type: "string"
      description: "Location of where to find the observation tissue information."
=======
  argument_groups:
    - name: Inputs
      arguments:
        - name: "--url"
          type: "string"
          description: "URL of dataset"
          required: true
        - name: "--name"
          type: "string"
          example: "pbmc"
          description: "Name of dataset"
          required: true
        - name: "--obs_celltype"
          type: "string"
          description: "Location of where to find the observation cell types."
        - name: "--obs_batch"
          type: "string"
          description: "Location of where to find the observation batch IDs."
        - name: "--obs_tissue"
          type: "string"
          description: "Location of where to find the observation tissue information."
        - name: "--layer_counts"
          type: "string"
          description: "In which layer to find the counts matrix. Leave undefined to use `.X`."
          example: counts
    - name: Outputs
      arguments:
        - name: "--output"
          alternatives: ["-o"]
          type: "file"
          direction: "output"
          example: "output.h5ad"
          description: "Output h5ad file of the cleaned dataset"
          required: true
          info:
            slots:
              layers: 
                - type: integer
                  name: $par_layer_counts_output
                  description: Raw counts
                  required: false
              obs:
                - type: string
                  name: celltype
                  description: Cell type labels
                  required: false
                - type: string
                  name: batch
                  description: Batch information
                  required: false
                - type: string
                  name: tissue
                  description: Tissue information
                  required: false
              uns:
                - type: string
                  name: dataset_id
                  description: "A unique identifier for the dataset"
                  required: false
        - name: "--layer_counts_output"
          type: "string"
          description: "Location of where to store the counts data. Leave undefined to store in `.X`, else it will be stored in `.layers[par['layer_counts_output']]`."
          example: counts
>>>>>>> 74370d9a
  resources:
    - type: python_script
      path: script.py
  test_resources:
    - type: python_script
      path: test.py
platforms:
  - type: docker
    image: "python:3.8"
    setup:
      - type: python
        packages:
          - scanpy
          - "anndata>=0.8"
  - type: nextflow<|MERGE_RESOLUTION|>--- conflicted
+++ resolved
@@ -8,33 +8,6 @@
     - name: "Michaela Mueller"
       roles: [ maintainer, author ]
       props: { github: mumichae }
-<<<<<<< HEAD
-  arguments:
-    - name: "--output"
-      alternatives: [ "-o" ]
-      type: "file"
-      direction: "output"
-      example: "output.h5ad"
-      description: "Output h5ad file of the cleaned dataset"
-      required: true
-    - name: "--url"
-      type: "string"
-      description: "URL of dataset"
-      required: true
-    - name: "--name"
-      type: "string"
-      example: "pbmc"
-      description: "Name of dataset"
-    - name: "--obs_celltype"
-      type: "string"
-      description: "Location of where to find the observation cell types."
-    - name: "--obs_batch"
-      type: "string"
-      description: "Location of where to find the observation batch IDs."
-    - name: "--obs_tissue"
-      type: "string"
-      description: "Location of where to find the observation tissue information."
-=======
   argument_groups:
     - name: Inputs
       arguments:
@@ -98,7 +71,6 @@
           type: "string"
           description: "Location of where to store the counts data. Leave undefined to store in `.X`, else it will be stored in `.layers[par['layer_counts_output']]`."
           example: counts
->>>>>>> 74370d9a
   resources:
     - type: python_script
       path: script.py
