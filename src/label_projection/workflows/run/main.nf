--- conflicted
+++ resolved
@@ -31,12 +31,8 @@
 //
 // If the need arises, these workflows could be split off into a separate file.
 
-<<<<<<< HEAD
 // params.tsv = "$launchDir/src/common/data_loader/anndata_loader.tsv"
 params.tsv = "$launchDir/src/label_projection/resources/data_loader/fake_anndata_loader.tsv"
-=======
-params.tsv = "$launchDir/src/common/dataset_loader/download/datasets.tsv"
->>>>>>> ccd8eaac
 
 workflow load_data {
     main:
@@ -55,14 +51,9 @@
 
 workflow {
     load_data
-<<<<<<< HEAD
-    | view
+    | randomize
     | (majority_vote & knn_classifier_log_cpm & mlp_log_cpm)
     | mix
     | accuracy
     | view
-=======
-    | randomize
-    | view()
->>>>>>> ccd8eaac
 }