+++
# A Demo section created with the Blank widget.
# Any elements can be added in the body: https://sourcethemes.com/academic/docs/writing-markdown-latex/
# Add more sections by duplicating this file and customizing to your requirements.

widget = "blank"  # See https://sourcethemes.com/academic/docs/page-builder/
headless = true  # This file represents a page section.
active = true  # Activate this widget? true/false
weight = 30  # Order that this section will appear.

title = "Label projection"
subtitle = "*Using cell labels from a reference dataset to annotate an unseen dataset*"

[design]
  # Choose how many columns the section has. Valid values: 1 or 2.
  columns = "1"


  # Text color (true=light or false=dark).
  text_color_light = false

[design.spacing]
  # Customize the section spacing. Order is top, right, bottom, left.
  padding = ["20px", "0", "20px", "0"]

[advanced]
 # Custom CSS.
 css_style = ""

 # CSS class.
 css_class = ""

datafile = "/assets/results/test.csv"
+++
<<<<<<< HEAD
|    | metric   |    value | method                      | task             |   memory_mb |   memory_leaked_mb |   runtime_s | dataset          |
|---:|:---------|---------:|:----------------------------|:-----------------|------------:|-------------------:|------------:|:-----------------|
|  0 | accuracy | 0.957263 | logistic_regression_log_cpm | Label Projection |     6478.39 |          1236.16   |     16.3349 | pancreas_batch   |
|  0 | accuracy | 0.964295 | mlp_log_cpm                 | Label Projection |     9837.72 |          1193.29   |     19.7333 | pancreas_batch   |
|  0 | accuracy | 0.966189 | logistic_regression_scran   | Label Projection |     9816.19 |          2915.69   |    277.899  | pancreas_batch   |
|  0 | accuracy | 0.969164 | mlp_scran                   | Label Projection |    10844.3  |          1489.36   |    276.515  | pancreas_batch   |
|  1 | f1       | 0.957265 | logistic_regression_log_cpm | Label Projection |     6478.39 |          1236.16   |     16.3349 | pancreas_batch   |
|  1 | f1       | 0.964247 | mlp_log_cpm                 | Label Projection |     9837.72 |          1193.29   |     19.7333 | pancreas_batch   |
|  1 | f1       | 0.96668  | logistic_regression_scran   | Label Projection |     9816.19 |          2915.69   |    277.899  | pancreas_batch   |
|  1 | f1       | 0.969669 | mlp_scran                   | Label Projection |    10844.3  |          1489.36   |    276.515  | pancreas_batch   |
|  0 | accuracy | 0.986343 | logistic_regression_log_cpm | Label Projection |    12000.1  |          1193.79   |     17.3775 | pancreas_random  |
|  0 | accuracy | 0.986343 | logistic_regression_scran   | Label Projection |    11605.1  |          -361.043  |    398.035  | pancreas_random  |
|  0 | accuracy | 0.987557 | mlp_log_cpm                 | Label Projection |    11817.6  |          1193.17   |     37.9832 | pancreas_random  |
|  0 | accuracy | 0.988467 | mlp_scran                   | Label Projection |    11554    |           144.898  |    468.924  | pancreas_random  |
|  1 | f1       | 0.985882 | logistic_regression_log_cpm | Label Projection |    12000.1  |          1193.79   |     17.3775 | pancreas_random  |
|  1 | f1       | 0.986007 | logistic_regression_scran   | Label Projection |    11605.1  |          -361.043  |    398.035  | pancreas_random  |
|  1 | f1       | 0.987224 | mlp_log_cpm                 | Label Projection |    11817.6  |          1193.17   |     37.9832 | pancreas_random  |
|  1 | f1       | 0.988402 | mlp_scran                   | Label Projection |    11554    |           144.898  |    468.924  | pancreas_random  |
|  0 | accuracy | 0.211626 | mlp_scran                   | Label Projection |    13842.6  |           988.41   |   1126.67   | zebrafish_labels |
|  0 | accuracy | 0.220384 | mlp_log_cpm                 | Label Projection |     6325.73 |           376.273  |     89.4715 | zebrafish_labels |
|  0 | accuracy | 0.254249 | logistic_regression_log_cpm | Label Projection |     6799.78 |           377.203  |    140.556  | zebrafish_labels |
|  0 | accuracy | 0.271506 | logistic_regression_scran   | Label Projection |    14368.6  |            38.7461 |    991.807  | zebrafish_labels |
|  1 | f1       | 0.236048 | mlp_scran                   | Label Projection |    13842.6  |           988.41   |   1126.67   | zebrafish_labels |
|  1 | f1       | 0.247458 | mlp_log_cpm                 | Label Projection |     6325.73 |           376.273  |     89.4715 | zebrafish_labels |
|  1 | f1       | 0.29952  | logistic_regression_log_cpm | Label Projection |     6799.78 |           377.203  |    140.556  | zebrafish_labels |
|  1 | f1       | 0.325879 | logistic_regression_scran   | Label Projection |    14368.6  |            38.7461 |    991.807  | zebrafish_labels |
|  0 | accuracy | 0.824734 | mlp_log_cpm                 | Label Projection |     6204.43 |           376.273  |     52.361  | zebrafish_random |
|  0 | accuracy | 0.829432 | logistic_regression_log_cpm | Label Projection |     6625.18 |           376.273  |     58.9772 | zebrafish_random |
|  0 | accuracy | 0.836516 | mlp_scran                   | Label Projection |    13849    |           610.406  |    898.129  | zebrafish_random |
|  0 | accuracy | 0.841984 | logistic_regression_scran   | Label Projection |    14269.9  |           143.969  |    556.141  | zebrafish_random |
|  1 | f1       | 0.824972 | mlp_log_cpm                 | Label Projection |     6204.43 |           376.273  |     52.361  | zebrafish_random |
|  1 | f1       | 0.826931 | logistic_regression_log_cpm | Label Projection |     6625.18 |           376.273  |     58.9772 | zebrafish_random |
|  1 | f1       | 0.835683 | mlp_scran                   | Label Projection |    13849    |           610.406  |    898.129  | zebrafish_random |
|  1 | f1       | 0.840092 | logistic_regression_scran   | Label Projection |    14269.9  |           143.969  |    556.141  | zebrafish_random |
=======

## The task

A major challenge for integrating single cell datasets is creating matching cell type annotations for each cell. One of the most common strategies for annotating cell types is referred to as ["cluster-then-annotate"](https://www.nature.com/articles/s41576-018-0088-9) whereby cells are aggregated into clusters based on feature similarity and then manually characterized based on differential gene expression or previously identified marker genes. Recently, methods have emerged to build on this strategy and annotate cells using [known marker genes](https://www.nature.com/articles/s41592-019-0535-3). However, these strategies pose a difficulty for integrating atlas-scale datasets as the particular annotations may not match.

To ensure that the cell type labels in newly generated datasets match existing reference datasets, some methods align cells to a previously annotated [reference dataset](https://academic.oup.com/bioinformatics/article/35/22/4688/54802990) and then _project_ labels from the reference to the new dataset.

Here, we compare methods for annotation based on a reference dataset. The datasets consist of two or more samples of single cell profiles that have been manually annotated with matching labels. These datasets are then split into training and test batches, and the task of each method is to train a cell type classifer on the training set and project those labels onto the test set.

## The metrics
Metrics for label projection aim to characterize how well each classifer correctly assigns cell type labels to cells in the test set.

* **Accuracy**: Average number of correctly applied labels.
* **F1 score**: The [F1 score](https://scikit-learn.org/stable/modules/generated/sklearn.metrics.f1_score.html) can be interpreted as a weighted average of the precision and recall, where an F1 score reaches its best value at 1 and worst score at 0. 

## The results
>>>>>>> 882586f1
<|MERGE_RESOLUTION|>--- conflicted
+++ resolved
@@ -32,43 +32,6 @@
 
 datafile = "/assets/results/test.csv"
 +++
-<<<<<<< HEAD
-|    | metric   |    value | method                      | task             |   memory_mb |   memory_leaked_mb |   runtime_s | dataset          |
-|---:|:---------|---------:|:----------------------------|:-----------------|------------:|-------------------:|------------:|:-----------------|
-|  0 | accuracy | 0.957263 | logistic_regression_log_cpm | Label Projection |     6478.39 |          1236.16   |     16.3349 | pancreas_batch   |
-|  0 | accuracy | 0.964295 | mlp_log_cpm                 | Label Projection |     9837.72 |          1193.29   |     19.7333 | pancreas_batch   |
-|  0 | accuracy | 0.966189 | logistic_regression_scran   | Label Projection |     9816.19 |          2915.69   |    277.899  | pancreas_batch   |
-|  0 | accuracy | 0.969164 | mlp_scran                   | Label Projection |    10844.3  |          1489.36   |    276.515  | pancreas_batch   |
-|  1 | f1       | 0.957265 | logistic_regression_log_cpm | Label Projection |     6478.39 |          1236.16   |     16.3349 | pancreas_batch   |
-|  1 | f1       | 0.964247 | mlp_log_cpm                 | Label Projection |     9837.72 |          1193.29   |     19.7333 | pancreas_batch   |
-|  1 | f1       | 0.96668  | logistic_regression_scran   | Label Projection |     9816.19 |          2915.69   |    277.899  | pancreas_batch   |
-|  1 | f1       | 0.969669 | mlp_scran                   | Label Projection |    10844.3  |          1489.36   |    276.515  | pancreas_batch   |
-|  0 | accuracy | 0.986343 | logistic_regression_log_cpm | Label Projection |    12000.1  |          1193.79   |     17.3775 | pancreas_random  |
-|  0 | accuracy | 0.986343 | logistic_regression_scran   | Label Projection |    11605.1  |          -361.043  |    398.035  | pancreas_random  |
-|  0 | accuracy | 0.987557 | mlp_log_cpm                 | Label Projection |    11817.6  |          1193.17   |     37.9832 | pancreas_random  |
-|  0 | accuracy | 0.988467 | mlp_scran                   | Label Projection |    11554    |           144.898  |    468.924  | pancreas_random  |
-|  1 | f1       | 0.985882 | logistic_regression_log_cpm | Label Projection |    12000.1  |          1193.79   |     17.3775 | pancreas_random  |
-|  1 | f1       | 0.986007 | logistic_regression_scran   | Label Projection |    11605.1  |          -361.043  |    398.035  | pancreas_random  |
-|  1 | f1       | 0.987224 | mlp_log_cpm                 | Label Projection |    11817.6  |          1193.17   |     37.9832 | pancreas_random  |
-|  1 | f1       | 0.988402 | mlp_scran                   | Label Projection |    11554    |           144.898  |    468.924  | pancreas_random  |
-|  0 | accuracy | 0.211626 | mlp_scran                   | Label Projection |    13842.6  |           988.41   |   1126.67   | zebrafish_labels |
-|  0 | accuracy | 0.220384 | mlp_log_cpm                 | Label Projection |     6325.73 |           376.273  |     89.4715 | zebrafish_labels |
-|  0 | accuracy | 0.254249 | logistic_regression_log_cpm | Label Projection |     6799.78 |           377.203  |    140.556  | zebrafish_labels |
-|  0 | accuracy | 0.271506 | logistic_regression_scran   | Label Projection |    14368.6  |            38.7461 |    991.807  | zebrafish_labels |
-|  1 | f1       | 0.236048 | mlp_scran                   | Label Projection |    13842.6  |           988.41   |   1126.67   | zebrafish_labels |
-|  1 | f1       | 0.247458 | mlp_log_cpm                 | Label Projection |     6325.73 |           376.273  |     89.4715 | zebrafish_labels |
-|  1 | f1       | 0.29952  | logistic_regression_log_cpm | Label Projection |     6799.78 |           377.203  |    140.556  | zebrafish_labels |
-|  1 | f1       | 0.325879 | logistic_regression_scran   | Label Projection |    14368.6  |            38.7461 |    991.807  | zebrafish_labels |
-|  0 | accuracy | 0.824734 | mlp_log_cpm                 | Label Projection |     6204.43 |           376.273  |     52.361  | zebrafish_random |
-|  0 | accuracy | 0.829432 | logistic_regression_log_cpm | Label Projection |     6625.18 |           376.273  |     58.9772 | zebrafish_random |
-|  0 | accuracy | 0.836516 | mlp_scran                   | Label Projection |    13849    |           610.406  |    898.129  | zebrafish_random |
-|  0 | accuracy | 0.841984 | logistic_regression_scran   | Label Projection |    14269.9  |           143.969  |    556.141  | zebrafish_random |
-|  1 | f1       | 0.824972 | mlp_log_cpm                 | Label Projection |     6204.43 |           376.273  |     52.361  | zebrafish_random |
-|  1 | f1       | 0.826931 | logistic_regression_log_cpm | Label Projection |     6625.18 |           376.273  |     58.9772 | zebrafish_random |
-|  1 | f1       | 0.835683 | mlp_scran                   | Label Projection |    13849    |           610.406  |    898.129  | zebrafish_random |
-|  1 | f1       | 0.840092 | logistic_regression_scran   | Label Projection |    14269.9  |           143.969  |    556.141  | zebrafish_random |
-=======
-
 ## The task
 
 A major challenge for integrating single cell datasets is creating matching cell type annotations for each cell. One of the most common strategies for annotating cell types is referred to as ["cluster-then-annotate"](https://www.nature.com/articles/s41576-018-0088-9) whereby cells are aggregated into clusters based on feature similarity and then manually characterized based on differential gene expression or previously identified marker genes. Recently, methods have emerged to build on this strategy and annotate cells using [known marker genes](https://www.nature.com/articles/s41592-019-0535-3). However, these strategies pose a difficulty for integrating atlas-scale datasets as the particular annotations may not match.
@@ -83,5 +46,4 @@
 * **Accuracy**: Average number of correctly applied labels.
 * **F1 score**: The [F1 score](https://scikit-learn.org/stable/modules/generated/sklearn.metrics.f1_score.html) can be interpreted as a weighted average of the precision and recall, where an F1 score reaches its best value at 1 and worst score at 0. 
 
-## The results
->>>>>>> 882586f1
+## The results