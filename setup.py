import os
import sys
from setuptools import setup, find_packages

install_requires = [
    "numpy>=1.17.0",
    "scikit-learn>=0.19.1",
    "anndata",
    "mnnpy",
    "scprep",
    "scipy",
    "scanpy",
    "decorator",
    "rpy2",
<<<<<<< HEAD
    "scIB @ git+https://github.com/theislab/scib@master",
=======
    "harmonicalignment @ git+https://github.com/KrishnaswamyLab/harmonic-alignment#subdirectory=python",
>>>>>>> 93b6b3a7
]

evaluate_requires = ["tabulate"]

test_requires = ["nose2", "parameterized", "black"]

doc_requires = [
    "sphinx>=2.2,<2.4",
    "sphinxcontrib-napoleon",
    "autodocsumm",
    "ipykernel",
    "nbsphinx",
]

version_py = os.path.join(os.path.dirname(__file__), "openproblems", "version.py")
version = open(version_py).read().strip().split("=")[-1].replace('"', "").strip()

readme = open("README.md").read()

setup(
    name="openproblems",
    version=version,
    packages=find_packages(),
    license="MIT",
    install_requires=install_requires,
    python_requires=">=3.5",
    extras_require={
        "test": test_requires,
        "doc": doc_requires,
        "evaluate": evaluate_requires,
    },
    test_suite="nose2.collector.collector",
    long_description=readme,
    long_description_content_type="text/markdown",
    keywords=["computational-biology",],
)<|MERGE_RESOLUTION|>--- conflicted
+++ resolved
@@ -12,11 +12,8 @@
     "scanpy",
     "decorator",
     "rpy2",
-<<<<<<< HEAD
     "scIB @ git+https://github.com/theislab/scib@master",
-=======
     "harmonicalignment @ git+https://github.com/KrishnaswamyLab/harmonic-alignment#subdirectory=python",
->>>>>>> 93b6b3a7
 ]
 
 evaluate_requires = ["tabulate"]
