#!/bin/bash

# get the root of the directory
REPO_ROOT=$(git rev-parse --show-toplevel)

# ensure that the command below is run from the root of the repository
cd "$REPO_ROOT"

curl -fsSL get.viash.io | bash -s -- \
  --registry ghcr.io \
  --organisation openproblems-bio \
  --target_image_source https://github.com/openproblems-bio/openproblems-v2 \
<<<<<<< HEAD
  --tag develop \
=======
  --tag 0.5.15 \
>>>>>>> 38280b5e
  --nextflow_variant vdsl3

cd bin

curl -s https://get.nextflow.io | bash<|MERGE_RESOLUTION|>--- conflicted
+++ resolved
@@ -10,11 +10,7 @@
   --registry ghcr.io \
   --organisation openproblems-bio \
   --target_image_source https://github.com/openproblems-bio/openproblems-v2 \
-<<<<<<< HEAD
-  --tag develop \
-=======
   --tag 0.5.15 \
->>>>>>> 38280b5e
   --nextflow_variant vdsl3
 
 cd bin
