--- conflicted
+++ resolved
@@ -10,9 +10,6 @@
   --registry ghcr.io \
   --organisation openproblems-bio \
   --target_image_source https://github.com/openproblems-bio/openproblems-v2 \
-<<<<<<< HEAD
-  --tag 0.6.0
-=======
   --tag develop
 
 # automatically export the workflow helper
@@ -20,7 +17,6 @@
 [[ -d $NXF_UTILS ]] || mkdir -p $NXF_UTILS
 bin/viash export resource platforms/nextflow/ProfilesHelper.config > $NXF_UTILS/ProfilesHelper.config
 bin/viash export resource platforms/nextflow/WorkflowHelper.nf > $NXF_UTILS/WorkflowHelper.nf
->>>>>>> 74370d9a
 
 cd bin
 
