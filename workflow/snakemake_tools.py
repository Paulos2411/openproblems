--- conflicted
+++ resolved
@@ -256,12 +256,7 @@
     # possible outputs
     docker_refresh = os.path.join(docker_path, ".docker_refresh")
     dockerfile = os.path.join(docker_path, "Dockerfile")
-<<<<<<< HEAD
-    no_change = docker_update if update else dockerfile
-    no_change_text = "refreshing source code only" if update else "no change"
-=======
     no_change = docker_refresh if refresh else dockerfile
->>>>>>> 9d4657ac
     docker_build = os.path.join(docker_path, ".docker_build")
 
     # inputs to conditional logic
