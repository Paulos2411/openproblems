import os
import tempfile

import numpy as np
import anndata
import scprep
import scanpy as sc

from .utils import loader, filter_genes_cells


@loader
def load_zebrafish(test=False):
    """Downloads zebrafish data from figshare"""
    URL = "https://ndownloader.figshare.com/files/24566651?private_link=e3921450ec1bd0587870"

    with tempfile.TemporaryDirectory() as tempdir:
        filepath = os.path.join(tempdir, "zebrafish.h5ad")
        scprep.io.download.download_url(URL, filepath)
        adata = anndata.read_h5ad(filepath)
<<<<<<< HEAD
        adata = adata[:, adata.X.sum(axis=0).A.flatten() > 0].copy()

    if test:
        sc.pp.subsample(adata, n_obs=100)
        adata = adata[:, adata.X.sum(axis=0).A.flatten() > 0].copy()
=======
        filter_genes_cells(adata)

    if test:
        sc.pp.subsample(adata, n_obs=500)
        filter_genes_cells(adata)
>>>>>>> 52b9d099
        adata = adata[:, :100]
        filter_genes_cells(adata)
    return adata<|MERGE_RESOLUTION|>--- conflicted
+++ resolved
@@ -18,19 +18,11 @@
         filepath = os.path.join(tempdir, "zebrafish.h5ad")
         scprep.io.download.download_url(URL, filepath)
         adata = anndata.read_h5ad(filepath)
-<<<<<<< HEAD
-        adata = adata[:, adata.X.sum(axis=0).A.flatten() > 0].copy()
-
-    if test:
-        sc.pp.subsample(adata, n_obs=100)
-        adata = adata[:, adata.X.sum(axis=0).A.flatten() > 0].copy()
-=======
         filter_genes_cells(adata)
 
     if test:
         sc.pp.subsample(adata, n_obs=500)
         filter_genes_cells(adata)
->>>>>>> 52b9d099
         adata = adata[:, :100]
         filter_genes_cells(adata)
     return adata