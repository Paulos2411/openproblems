--- conflicted
+++ resolved
@@ -1,10 +1,7 @@
 import warnings
 import parameterized
 import numpy as np
-<<<<<<< HEAD
-=======
 from scipy import sparse
->>>>>>> 5343bbe9
 import anndata
 
 
@@ -34,18 +31,11 @@
 
 
 def data(obsm=None):
-<<<<<<< HEAD
-    adata = anndata.AnnData(np.random.poisson(2, (100, 10)))
-=======
     adata = anndata.AnnData(np.random.poisson(2, (100, 30)))
->>>>>>> 5343bbe9
     if obsm is not None:
         adata.obsm[obsm] = adata.X * 2 + 1
         adata.uns["{}_obs".format(obsm)] = np.arange(adata.shape[0]) + 5
         adata.uns["{}_var".format(obsm)] = np.arange(adata.shape[1]) + 12
-<<<<<<< HEAD
-    return adata
-=======
     return adata
 
 
@@ -60,5 +50,4 @@
     else:
         X = np.asarray(X)
         Y = np.asarray(Y)
-        np.testing.assert_array_equal(X, Y)
->>>>>>> 5343bbe9
+        np.testing.assert_array_equal(X, Y)