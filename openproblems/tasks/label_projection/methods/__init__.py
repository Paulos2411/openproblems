<<<<<<< HEAD
from .logistic_regression import logistic_regression_scran, logistic_regression_log_cpm
=======
from .dummy import dummy
from .cheat import cheat
from .mlp import mlp_scran, mlp_log_cpm
>>>>>>> ab37486d
<|MERGE_RESOLUTION|>--- conflicted
+++ resolved
@@ -1,7 +1,2 @@
-<<<<<<< HEAD
 from .logistic_regression import logistic_regression_scran, logistic_regression_log_cpm
-=======
-from .dummy import dummy
-from .cheat import cheat
-from .mlp import mlp_scran, mlp_log_cpm
->>>>>>> ab37486d
+from .mlp import mlp_scran, mlp_log_cpm